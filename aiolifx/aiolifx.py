--- conflicted
+++ resolved
@@ -23,12 +23,8 @@
 # WHETHER IN AN ACTION OF CONTRACT, TORT OR OTHERWISE, ARISING FROM, OUT OF OR
 # IN CONNECTION WITH THE SOFTWARE OR THE USE OR OTHER DEALINGS IN THE SOFTWARE
 import asyncio as aio
-<<<<<<< HEAD
-import logging
-=======
+import loggin
 from typing import Any, Coroutine, Set
-
->>>>>>> d84f85cb
 from .message import BROADCAST_MAC, BROADCAST_SOURCE_ID
 from .msgtypes import *
 from .products import *
